--- conflicted
+++ resolved
@@ -608,349 +608,7 @@
 		this.#fireSvelteDragEndEvent()
 	}
 
-	//- Old-old resize.
-	// resize = () => {
-	// 	this.#recomputeBounds()
-	// 	// Get this rect and bound's rect.
-	// 	const { left, top, right, bottom } = this.node.getBoundingClientRect()
-	// 	const b = this.bounds
-
-	// 	/** Distance between the node right and bounds right. */
-	// 	const overflowX = b.right - right
-	// 	/** Distance between the node bottom and bounds bottom. */
-	// 	const overflowY = b.bottom - bottom
-
-	// 	const styleLeft = parseFloat(this.node.style.left) || 0
-	// 	const styleTop = parseFloat(this.node.style.top) || 0
-
-	// 	let targetX = left - b.left - styleLeft
-	// 	let targetY = top - b.top - styleTop
-
-	// 	let change = false
-
-	// 	// Move if overflown.
-	// 	if (overflowX !== 0) {
-	// 		targetX = Math.min(targetX + overflowX, this.position.x)
-	// 		// Only move if we're not already there.
-	// 		change = targetX !== this.x
-	// 	}
-
-	// 	if (overflowY !== 0) {
-	// 		targetY = Math.min(targetY + overflowY, this.position.y)
-	// 		// Only move if we're not already there.
-	// 		change = change || targetY !== this.y
-	// 	}
-
-	// 	if (change) {
-	// 		this.moveTo({
-	// 			x: Math.round(targetX),
-	// 			y: Math.round(targetY),
-	// 		})
-	// 	}
-	// }
-
-	//- Failed resize re-write.
-	// /**
-	//  * Re-calculates the bounds and updates the node's position if it's out of bounds.
-	//  * Called automatically when the window and/or {@link bounds} are resized.
-	//  */
-	// resize = () => {
-	// 	let change = false
-
-	// 	const virtualRect = this.rect
-	// 	let overflowX = 0
-
-	// 	const resizeX = () => {
-	// 		this.#recomputeBounds()
-	// 		this.obstacleEls = select(this.opts.obstacles)
-
-	// 		// Get this rect and bound's rect.
-	// 		// const { top, right, bottom, left } = this.node.getBoundingClientRect()
-	// 		const { top, right, bottom, left } = this.rect
-
-	// 		const b = this.bounds
-
-	// 		let bTop = b.top
-	// 		let bRight = b.right
-	// 		let bBottom = b.bottom
-	// 		let bLeft = b.left
-
-	// 		const newBoundsSize = {
-	// 			width: bRight - bLeft,
-	// 			height: bBottom - bTop,
-	// 		}
-
-	// 		const resizingX = this.#lastBoundsSize.width !== newBoundsSize.width
-
-	// 		const adjustX = () => {
-	// 			for (const obstacle of this.obstacleEls) {
-	// 				const o = obstacle.getBoundingClientRect()
-
-	// 				// Use the obstacle position if it's a tweened draggable.
-	// 				let oLeft = +obstacle.dataset.x!
-	// 				let oTop = +obstacle.dataset.y!
-
-	// 				if (isNaN(oLeft)) oLeft = o.left
-	// 				if (isNaN(oTop)) oTop = o.top
-
-	// 				let oBottom = oTop + o.height
-	// 				let oRight = oLeft + o.width
-
-<<<<<<< HEAD
-	// 				// we can't occlude ourself
-	// 				if (this.node === obstacle) continue
-
-	// 				// too high || too low
-	// 				if (top > oBottom || bottom < oTop) {
-	// 					continue
-	// 				}
-
-	// 				// Is obstacle on the right or left?
-	// 				const overRight = right > oLeft && left <= oRight
-=======
-			if (!(left >= oRight || right <= oLeft)) {
-				// Is obstacle on top or bottom?
-				const overBottom = bottom > oTop && top <= oBottom
-
-				if (overBottom) {
-					bBottom = Math.min(bBottom, oTop)
-					break
-				}
-			}
-			//⌟
-		}
->>>>>>> 99269eb6
-
-	// 				if (overRight) {
-	// 					bRight = Math.min(bRight, oLeft)
-	// 				}
-	// 			}
-	// 		}
-
-	// 		if (resizingX) {
-	// 			adjustX()
-	// 		}
-
-	// 		/** Distance between the node bottom and bounds bottom. */
-	// 		overflowX = bRight - right
-
-	// 		const styleLeft = parseFloat(this.node.style.left) || 0
-	// 		const styleTop = parseFloat(this.node.style.top) || 0
-
-	// 		let targetX = left - bLeft - styleLeft
-	// 		let targetY = top - bTop - styleTop
-
-	// 		let changeX = false
-
-	// 		// Move if overflown.
-	// 		if (overflowX !== 0) {
-	// 			targetX = Math.min(targetX + overflowX, this.position.x)
-	// 			// Only move if we're not already there.
-	// 			changeX = targetX !== this.x
-	// 		}
-
-	// 		if (changeX) {
-	// 			virtualRect.left += targetX - this.x
-	// 			virtualRect.right += targetX - this.x
-	// 			change = true
-	// 		}
-
-	// 		this.#lastBoundsSize.width = this.bounds.right - this.bounds.left
-
-	// 		return targetX
-	// 	}
-
-	// 	const resizeY = () => {
-	// 		this.#recomputeBounds()
-	// 		this.obstacleEls = select(this.opts.obstacles)
-
-	// 		// Get this rect and bound's rect.
-	// 		const { top, right, bottom, left } = virtualRect
-
-	// 		const b = this.bounds
-
-	// 		let bTop = b.top
-	// 		let bRight = b.right
-	// 		let bBottom = b.bottom
-	// 		let bLeft = b.left
-
-	// 		const newBoundsSize = {
-	// 			width: bRight - bLeft,
-	// 			height: bBottom - bTop,
-	// 		}
-
-	// 		const resizingY = this.#lastBoundsSize.height !== newBoundsSize.height
-
-	// 		const adjustY = () => {
-	// 			for (const obstacle of this.obstacleEls) {
-	// 				const o = obstacle.getBoundingClientRect()
-
-	// 				// Use the obstacle position if it's a tweened draggable.
-	// 				let oLeft = +obstacle.dataset.x!
-	// 				let oTop = +obstacle.dataset.y!
-
-	// 				if (isNaN(oLeft)) oLeft = o.left
-	// 				if (isNaN(oTop)) oTop = o.top
-
-	// 				let oBottom = oTop + o.height
-	// 				let oRight = oLeft + o.width
-
-	// 				// we can't occlude ourself
-	// 				if (this.node === obstacle) continue
-
-	// 				// too far left || too far right
-	// 				if (left - overflowX >= oRight || right - overflowX <= oLeft) {
-	// 					continue
-	// 				}
-
-	// 				// Is obstacle on top or bottom?
-	// 				const overBottom = bottom > oTop && top <= oBottom
-
-	// 				if (overBottom) {
-	// 					bBottom = Math.min(bBottom, oTop)
-	// 				}
-	// 			}
-	// 		}
-
-	// 		if (resizingY) {
-	// 			adjustY()
-	// 		}
-
-	// 		/** Distance between the node bottom and bounds bottom. */
-	// 		const overflowY = bBottom - bottom
-
-	// 		const styleTop = parseFloat(this.node.style.top) || 0
-
-	// 		let targetY = top - bTop - styleTop
-
-	// 		if (overflowY !== 0) {
-	// 			targetY = Math.min(targetY + overflowY, this.position.y)
-	// 			// Only move if we're not already there.
-	// 			change = change || targetY !== this.y
-	// 		}
-
-	// 		this.#lastBoundsSize.height = this.bounds.bottom - this.bounds.top
-
-	// 		return targetY
-	// 	}
-
-	// 	const targetX = resizeX()
-	// 	const targetY = resizeY()
-
-	// 	if (change) {
-	// 		this.moveTo({
-	// 			x: Math.round(targetX),
-	// 			y: Math.round(targetY),
-	// 		})
-	// 	}
-	// }
-
-	/**
-	 * Re-calculates the bounds and updates the node's position if it's out of bounds.
-	 * Called automatically when the window and/or {@link bounds} are resized.
-	 */
-	resize = () => {
-		// this.#recomputeBounds()
-		// const target = { x: this.position.x, y: this.position.y }
-		// if (this.bounds) this.#clampToObstacles(target)
-		// this.moveTo(target, 0)
-		// return
-		// this.obstacleEls = select(this.opts.obstacles)
-		// // // Get this rect and bound's rect.
-		// // // const { top, right, bottom, left } = this.node.getBoundingClientRect()
-		// const { top, right, bottom, left } = this.rect
-		// const b = this.bounds
-		// let bTop = b.top
-		// let bRight = b.right
-		// let bBottom = b.bottom
-		// let bLeft = b.left
-		// let hitX = false
-		// let hitY = false
-		// // for (const obstacle of this.obstacleEls) {
-		// // 	// we can't occlude ourself
-		// // 	if (this.node === obstacle) continue
-		// // 	const o = obstacle.getBoundingClientRect()
-		// // 	// Use the obstacle position if it's a tweened draggable.
-		// // 	let oLeft = +obstacle.dataset.x!
-		// // 	let oTop = +obstacle.dataset.y!
-		// // 	if (isNaN(oLeft)) oLeft = o.left
-		// // 	if (isNaN(oTop)) oTop = o.top
-		// // 	let oRight = oLeft + o.width
-		// // 	let oBottom = oTop + o.height
-		// // 	//· Check X ··································¬
-		// // 	// not too high || too low
-		// // 	if (!(top > oBottom || bottom < oTop)) {
-		// // 		// if (oLeft > right) {
-		// // 		// 	if (oLeft < bRight) bRight = oLeft
-		// // 		// } else {
-		// // 		// Is obstacle on the right or left?
-		// // 		const overRight = right >= oLeft && left <= oRight
-		// // 		if (overRight) {
-		// // 			bRight = Math.min(bRight, oLeft)
-		// // 			hitX = true
-		// // 		}
-		// // 		// }
-		// // 	}
-		// // 	//⌟
-		// // 	//· Check Y ··································¬
-		// // 	// // too far left || too far right
-		// // 	// if (!hitX && !(left >= oRight || right <= oLeft)) {
-		// // 	// 	//! This fixes the ice-block bug, but only for x-resizing.
-		// // 	// 	// if (!(left >= oRight || right <= oLeft)) {
-		// // 	// 	// Is obstacle on top or bottom?
-		// // 	// 	const overBottom = bottom > oTop && top <= oBottom
-		// // 	// 	if (overBottom) {
-		// // 	// 		bBottom = Math.min(bBottom, oTop)
-		// // 	// 		break
-		// // 	// 		// bRight = b.right
-		// // 	// 	}
-		// // 	// }
-		// // 	//⌟
-		// // }
-		// /** Distance between the node right and bounds right. */
-		// const overflowX = bRight - right
-		// /** Distance between the node bottom and bounds bottom. */
-		// const overflowY = bBottom - bottom
-		// const styleLeft = parseFloat(this.node.style.left) || 0
-		// const styleTop = parseFloat(this.node.style.top) || 0
-		// let targetX = left - bLeft - styleLeft
-		// let targetY = top - bTop - styleTop
-		// let change = false
-		// // Move if overflown.
-		// // if (overflowX > 0 || (overflowX < 0 && Math.abs(overflowX) <= Math.abs(overflowY))) {
-		// if (overflowX !== 0) {
-		// 	targetX = Math.min(targetX + overflowX, this.position.x)
-		// 	// Only move if we're not already there.
-		// 	change = targetX !== this.x || targetX !== this.position.x
-		// }
-		// // if (overflowY > 0 || (overflowY > 0  && Math.abs(overflowY) <= Math.abs(overflowX))) {
-		// if (overflowY !== 0) {
-		// 	targetY = Math.min(targetY + overflowY, this.position.y)
-		// 	// Only move if we're not already there.
-		// 	change = change || targetY !== this.y
-		// }
-		// if (change) {
-		// 	this.moveTo({
-		// 		x: Math.round(targetX),
-		// 		y: Math.round(targetY),
-		// 	})
-		// }
-		// if (DEV) {
-		// 	const xdev = this.node.querySelector('.content') as HTMLElement
-		// 	if (xdev) {
-		// 		xdev.innerText = `x: ${this.position.x}, y: ${this.position.y}\n
-		// 	overflowX: ${overflowX}, overflowY: ${overflowY}\n
-		// 	targetX: ${targetX}, targetY: ${targetY}\n`
-		// 	}
-		// }
-	}
-
-	// updatePosition = (target: { x: number; y: number }) => {
-	// 	if (this.bounds) this.#clampToBounds(target)
-	// 	//if (this.bounds) console.log(this.bounds)
-
-	// 	this.moveTo(target)
-	// }
+	resize = () => {}
 
 	#clampToBounds = (target: { x: number; y: number }) => {
 		// Clamp the target position to the bounds.
@@ -979,91 +637,6 @@
 			if (xdev) {
 				xdev.innerText = `this.rect: ${left} , ${top} , ${right}, ${bottom}\n
 			targetX: ${target.x}, targetY: ${target.y}\n`
-			}
-		}
-	}
-
-	#clampToObstacles = (target: { x: number; y: number }) => {
-		const { top, right, bottom, left } = this.rect
-
-		const width = right - left
-		const height = bottom - top
-
-		const styleLeft = parseFloat(this.node.style.left) || 0
-		const styleTop = parseFloat(this.node.style.top) || 0
-
-		const b = this.bounds
-
-		const adjustRight = (bright: number) => {
-			let adjustedBoundX = bright
-			for (const obstacle of this.obstacleEls) {
-				const o = obstacle.getBoundingClientRect()
-
-				// Use the obstacle position if it's a tweened draggable.
-				let oLeft = +obstacle.dataset.x!
-				let oTop = +obstacle.dataset.y!
-
-				if (isNaN(oLeft)) oLeft = o.left
-				if (isNaN(oTop)) oTop = o.top
-
-				let oBottom = oTop + o.height
-				let oRight = oLeft + o.width
-
-				// we can't occlude ourself || too high || too low
-				if (this.node === obstacle || top > oBottom || bottom < oTop) continue
-
-				// Is obstacle on the right or left?
-				const overRight = right > oLeft && left < oRight
-
-				if (overRight) adjustedBoundX = Math.min(b.right, oLeft)
-			}
-			return adjustedBoundX
-		}
-
-		const adjustBottom = (bbottom: number) => {
-			let adjustedBoundY = bbottom
-			for (const obstacle of this.obstacleEls) {
-				const o = obstacle.getBoundingClientRect()
-
-				// Use the obstacle position if it's a tweened draggable.
-				let oLeft = +obstacle.dataset.x!
-				let oTop = +obstacle.dataset.y!
-
-				if (isNaN(oLeft)) oLeft = o.left
-				if (isNaN(oTop)) oTop = o.top
-
-				let oBottom = oTop + o.height
-				let oRight = oLeft + o.width
-
-				// we can't occlude ourself || too far left || too far right
-				if (this.node === obstacle || left > oRight || right < oLeft) continue
-
-				// Is obstacle on top or bottom?
-				const overBottom = bottom > oTop && top < oBottom
-
-				if (overBottom) adjustedBoundY = Math.min(b.bottom, oTop)
-			}
-			return adjustedBoundY
-		}
-
-		target.x = clamp(
-			target.x,
-			b.left - left - styleLeft,
-			adjustRight(b.right) - width - styleLeft,
-		)
-		target.y = clamp(
-			target.y,
-			b.top - top - styleTop,
-			adjustBottom(b.bottom) - height - styleTop,
-		)
-
-		this.#fireUpdateEvent()
-
-		if (DEV) {
-			const xdev = this.node.querySelector('.content') as HTMLElement
-			if (xdev) {
-				xdev.innerText = `this.rect: ${left} , ${top} , ${right}, ${bottom}\n
-				targetX: ${target.x}, targetY: ${target.y}\n`
 			}
 		}
 	}
